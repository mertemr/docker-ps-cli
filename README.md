# docker-ps-cli

<<<<<<< HEAD
A simple command-line tool to display running Docker containers in a cleaner and more readable format.

## Development

This project is under development and will continue to improve in future releases.

## Features

- Lists active Docker containers
- Clean and user-friendly output
- Lightweight CLI tool

## Installation

You can download the latest `.whl` file from the [Releases](https://github.com/mertemr/docker-ps-cli/releases) page.

To install the `.whl` file:
=======
A simple and powerful command-line tool to display running Docker containers in a cleaner and more readable format.

## Features

- **Enhanced Docker Container Listing**: Provides a user-friendly and customizable output for `docker ps`.
- **Selectable Columns**: Choose which container details to display.
- **Advanced Filtering**: Filter containers using Docker's built-in filters or custom patterns.
- **Customizable Styles**: Display container information in various table styles.
- **Lightweight and Fast**: Built with performance in mind.

## Installation

Install the package via pip:

```bash
pip install docker-ps-cli
```

Alternatively, download the latest `.whl` file from the [Releases](https://github.com/mertemr/docker-ps-cli/releases) page and install it:
>>>>>>> 8bbc77a5

```bash
pip install docker_ps_cli-1.0.0-py3-none-any.whl
```

<<<<<<< HEAD
## Usage

`$ docker-ps-cli -h`

```bash
usage: docker-ps-cli [-h] [-a] [-n int] [-l] [--no-trunc]
                     [--style {ascii,minimal,rounded,simple,square}]
                     [--log-level {DEBUG,INFO,WARNING,ERROR}] [--filter filter]
                     [-f "key=pattern,key2=pattern2..."] [--id | --no-id]
                     [--image | --no-image] [--command | --no-command]
                     [--created | --no-created] [--status | --no-status]
                     [--port | --no-port] [--name | --no-name] [--size | --no-size]
                     [--health | --no-health] [--label | --no-label]
                     [--hide-column COLUMN] [-q]

A Python wrapper for 'docker ps' with selectable columns, custom filtering, and rich output.

optional arguments:
  -h, --help            show this help message and exit
  -a, --all             Show all containers (default shows just running)
  -n int, --last int    Show n last created containers (includes all states). Mutually exclusive with -l.
  -l, --latest          Show the latest created container (includes all states). Mutually exclusive with -n.
  --no-trunc            Don't truncate output from docker (passed to docker). Affects Command, Names etc. Full ID is always available internally.
  --style {ascii,minimal,rounded,simple,square}
                        Table style to print.
  --log-level {DEBUG,INFO,WARNING,ERROR}
                        Log level
  --filter filter       
                        Filter output using docker's built-in filters. Can be used multiple flags (-f "k=v" -f "k2=v2") or as comma-separated values (--filter "k=v,k2=v2").
                        Format: key=value. Supported keys:
                        id            Container's ID
                        name          Container's name (substring match)
                        label         Arbitrary string (e.g., 'label=color' or 'label=color=blue')
                        exited        Container's exit code (e.g., 'exited=0', 'exited=137')
                        status        One of: created, restarting, running, removing, paused, exited, dead
                        ancestor      Filters containers which share a given image/ID/digest as an ancestor. (e.g., 'ubuntu', 'ubuntu:24.04', '<image id>')
                        before, since Container ID or name (filters containers created before/after)
                        volume        Volume name or mount path
                        network       Network name or ID
                        publish, expose Port number, range, and/or protocol (e.g., '80', '8000-8080/tcp')
                        health        One of: starting, healthy, unhealthy, none
                        isolation     Windows daemon only: default, process, hyperv
                        is-task       Boolean: true or false (filters containers that are a "task" for a service)
                        Example: --filter "status=running,name=web-*" OR -f "status=running" -f "name=web-*"
  -f "key=pattern,key2=pattern2...", --find "key=pattern,key2=pattern2..."
                        Filter results using key=pattern pairs processed by the wrapper AFTER fetching data from docker. Supports glob (*) patterns in pattern (fnmatch). Case-insensitive substring match otherwise. Multiple conditions can be space or comma separated. Keys match display headers (e.g., 'Names', 'Status') or raw JSON keys. Example: '--find "Status=running,Names=web-*"' OR '--find "Status=exited Image=ubuntu"'
  --hide-column COLUMN  Hide specific columns from the output. Can be used multiple times or with comma-separated values (e.g., --hide-column Ports,Size). Column names match display headers.

Displayed Columns:
  Control which columns are displayed. By default, all default columns are shown. Using any --<column-name> flag will display ONLY the specified columns. --no-<column-name> flags hide the specified columns from the resulting list (default or explicitly shown).

  --id, --no-id         Show the ID column.
  --image, --no-image   Show the Image column.
  --command, --no-command
                        Show the Command column.
  --created, --no-created
                        Show the Created column.
  --status, --no-status
                        Show the Status column.
  --port, --no-port     Show the Ports column.
  --name, --no-name     Show the Names column.
  --size, --no-size     Show the Size column.
  --health, --no-health
                        Show the Health column.
  --label, --no-label   Show the Labels column.

General Output:
  -q, --quiet           Only display container IDs (passes -q to docker, ignores column selection and --find).

Wrapper uses '--format json' internally for table output. '--find' filters results after fetching.
```
=======
## Requirements

- Python 3.9 or higher


## Usage

Run the following command to see available options:

```bash
docker-ps-cli [-h] [-a] [-n NUM] [-l] [-f KEY=VALUE] [--find 'KEY=PATTERN'] [--id | --no-id]
[--image | --no-image] [--command | --no-command] [--created | --no-created]
[--status | --no-status] [--port | --no-port] [--name | --no-name] [--size | --no-size]
[--health | --no-health] [--label | --no-label] [--columns COLS] [--hide-column COLS]
[-q] [--no-trunc] [--style {ascii,minimal,rounded,simple,square}] [--show-lines]
[--log-level {DEBUG,INFO,WARNING,ERROR}]

A Python wrapper for 'docker ps' with rich filtering and column selection.

optional arguments:
-h, --help            show this help message and exit

Container Selection:
-a, --all             Show all containers (default shows running only).
-n NUM, --last NUM    Show the last NUM created containers.
-l, --latest          Show the latest created container (mutually exclusive with -n).

Filtering:
-f KEY=VALUE, --filter KEY=VALUE
Filter output using Docker's native filters. Can be used multiple times. Common keys:
status, name, label, ancestor, network, health. Example: -f 'status=exited' -f
'name=web*'
--find 'KEY=PATTERN'  Filter results *after* fetching from Docker. Supports glob patterns (*). Keys match
column headers (e.g., 'Names', 'Image'). Case-insensitive. Example: --find
'Names=api-* Image=*ubuntu*'

Column Control:
Control which columns are displayed. Using any --<column> flag will show ONLY the specified columns.
Using --no-<column> will hide that column from the default view.

--id, --no-id         Show/hide the ID column.
--image, --no-image   Show/hide the Image column.
--command, --no-command
Show/hide the Command column.
--created, --no-created
Show/hide the Created column.
--status, --no-status
Show/hide the Status column.
--port, --no-port     Show/hide the Ports column.
--name, --no-name     Show/hide the Names column.
--size, --no-size     Show/hide the Size column.
--health, --no-health
Show/hide the Health column.
--label, --no-label   Show/hide the Labels column.

Output and Column Control:
--columns COLS        Comma-separated list of columns to display. Example: --columns ID,Image,Names,Status
--hide-column COLS    Comma-separated list of columns to hide from the output.
-q, --quiet           Only display container IDs (ignores formatting and --find).

Styling:
--no-trunc            Don't truncate output (affects Command, Image, etc.).
--style {ascii,minimal,rounded,simple,square}
Table border style to use. (default: rounded)
--show-lines          Show horizontal lines in the table. (default: True)

General:
--log-level {DEBUG,INFO,WARNING,ERROR}
Set the logging level. (default: WARNING)
```

### Example Commands

- List all running containers:

```bash
docker-ps-cli
```

- Show all containers (including stopped ones):

```bash
docker-ps-cli -a
```

- Display containers with specific columns:

```bash
docker-ps-cli --id --name --status
```

- Filter containers by status:

```bash
docker-ps-cli --filter "status=running"
```

- Use custom table styles:

```bash
docker-ps-cli --style rounded
```

## Development

This project is actively maintained and welcomes contributions. Feel free to open issues or submit pull requests on the [GitHub repository](https://github.com/mertemr/docker-ps-cli).

## Contributors

I appreciate all contributions to this project. If you find bugs or have suggestions, please open an issue or submit a pull request.

## License

This project is licensed under the GPL-3.0-or-later license. See the [LICENSE](LICENSE) file for details.
>>>>>>> 8bbc77a5
<|MERGE_RESOLUTION|>--- conflicted
+++ resolved
@@ -1,24 +1,5 @@
 # docker-ps-cli
 
-<<<<<<< HEAD
-A simple command-line tool to display running Docker containers in a cleaner and more readable format.
-
-## Development
-
-This project is under development and will continue to improve in future releases.
-
-## Features
-
-- Lists active Docker containers
-- Clean and user-friendly output
-- Lightweight CLI tool
-
-## Installation
-
-You can download the latest `.whl` file from the [Releases](https://github.com/mertemr/docker-ps-cli/releases) page.
-
-To install the `.whl` file:
-=======
 A simple and powerful command-line tool to display running Docker containers in a cleaner and more readable format.
 
 ## Features
@@ -38,85 +19,11 @@
 ```
 
 Alternatively, download the latest `.whl` file from the [Releases](https://github.com/mertemr/docker-ps-cli/releases) page and install it:
->>>>>>> 8bbc77a5
 
 ```bash
 pip install docker_ps_cli-1.0.0-py3-none-any.whl
 ```
 
-<<<<<<< HEAD
-## Usage
-
-`$ docker-ps-cli -h`
-
-```bash
-usage: docker-ps-cli [-h] [-a] [-n int] [-l] [--no-trunc]
-                     [--style {ascii,minimal,rounded,simple,square}]
-                     [--log-level {DEBUG,INFO,WARNING,ERROR}] [--filter filter]
-                     [-f "key=pattern,key2=pattern2..."] [--id | --no-id]
-                     [--image | --no-image] [--command | --no-command]
-                     [--created | --no-created] [--status | --no-status]
-                     [--port | --no-port] [--name | --no-name] [--size | --no-size]
-                     [--health | --no-health] [--label | --no-label]
-                     [--hide-column COLUMN] [-q]
-
-A Python wrapper for 'docker ps' with selectable columns, custom filtering, and rich output.
-
-optional arguments:
-  -h, --help            show this help message and exit
-  -a, --all             Show all containers (default shows just running)
-  -n int, --last int    Show n last created containers (includes all states). Mutually exclusive with -l.
-  -l, --latest          Show the latest created container (includes all states). Mutually exclusive with -n.
-  --no-trunc            Don't truncate output from docker (passed to docker). Affects Command, Names etc. Full ID is always available internally.
-  --style {ascii,minimal,rounded,simple,square}
-                        Table style to print.
-  --log-level {DEBUG,INFO,WARNING,ERROR}
-                        Log level
-  --filter filter       
-                        Filter output using docker's built-in filters. Can be used multiple flags (-f "k=v" -f "k2=v2") or as comma-separated values (--filter "k=v,k2=v2").
-                        Format: key=value. Supported keys:
-                        id            Container's ID
-                        name          Container's name (substring match)
-                        label         Arbitrary string (e.g., 'label=color' or 'label=color=blue')
-                        exited        Container's exit code (e.g., 'exited=0', 'exited=137')
-                        status        One of: created, restarting, running, removing, paused, exited, dead
-                        ancestor      Filters containers which share a given image/ID/digest as an ancestor. (e.g., 'ubuntu', 'ubuntu:24.04', '<image id>')
-                        before, since Container ID or name (filters containers created before/after)
-                        volume        Volume name or mount path
-                        network       Network name or ID
-                        publish, expose Port number, range, and/or protocol (e.g., '80', '8000-8080/tcp')
-                        health        One of: starting, healthy, unhealthy, none
-                        isolation     Windows daemon only: default, process, hyperv
-                        is-task       Boolean: true or false (filters containers that are a "task" for a service)
-                        Example: --filter "status=running,name=web-*" OR -f "status=running" -f "name=web-*"
-  -f "key=pattern,key2=pattern2...", --find "key=pattern,key2=pattern2..."
-                        Filter results using key=pattern pairs processed by the wrapper AFTER fetching data from docker. Supports glob (*) patterns in pattern (fnmatch). Case-insensitive substring match otherwise. Multiple conditions can be space or comma separated. Keys match display headers (e.g., 'Names', 'Status') or raw JSON keys. Example: '--find "Status=running,Names=web-*"' OR '--find "Status=exited Image=ubuntu"'
-  --hide-column COLUMN  Hide specific columns from the output. Can be used multiple times or with comma-separated values (e.g., --hide-column Ports,Size). Column names match display headers.
-
-Displayed Columns:
-  Control which columns are displayed. By default, all default columns are shown. Using any --<column-name> flag will display ONLY the specified columns. --no-<column-name> flags hide the specified columns from the resulting list (default or explicitly shown).
-
-  --id, --no-id         Show the ID column.
-  --image, --no-image   Show the Image column.
-  --command, --no-command
-                        Show the Command column.
-  --created, --no-created
-                        Show the Created column.
-  --status, --no-status
-                        Show the Status column.
-  --port, --no-port     Show the Ports column.
-  --name, --no-name     Show the Names column.
-  --size, --no-size     Show the Size column.
-  --health, --no-health
-                        Show the Health column.
-  --label, --no-label   Show the Labels column.
-
-General Output:
-  -q, --quiet           Only display container IDs (passes -q to docker, ignores column selection and --find).
-
-Wrapper uses '--format json' internally for table output. '--find' filters results after fetching.
-```
-=======
 ## Requirements
 
 - Python 3.9 or higher
@@ -230,5 +137,4 @@
 
 ## License
 
-This project is licensed under the GPL-3.0-or-later license. See the [LICENSE](LICENSE) file for details.
->>>>>>> 8bbc77a5
+This project is licensed under the GPL-3.0-or-later license. See the [LICENSE](LICENSE) file for details.